/**
 * @flow
 *
 * Webpack Plugin Resources:
 * - https://github.com/andreypopp/webpack-stylegen/blob/master/lib/webpack/index.js#L5
 * - https://github.com/webpack/extract-text-webpack-plugin/blob/v1.0.1/loader.js#L62
 * - https://github.com/kevlened/debug-webpack-plugin/blob/master/index.js
 * - https://github.com/ampedandwired/html-webpack-plugin/blob/v2.0.3/index.js
 */
import React from 'react';
import { renderToString, renderToStaticMarkup } from 'react-dom/server';
import { match, RouterContext } from 'react-router';
import Promise from 'bluebird';
import isFunction from 'lodash/isFunction';

import {
  getAllPaths,
  getExtraneousAssets,
  compileAsset,
  isRoute,
  renderSingleComponent,
  getAssetKey,
  debug,
  prefix,
  addHash,
} from './utils.js';
import { Html } from './Html.js';
import type {
  OptionsShape,
} from './constants.js';

const renderToStaticDocument = (Component, props) => {
  return '<!doctype html>' + renderToStaticMarkup(<Component {...props} />);
};

const validateOptions = (options) => {
  if (!options.routes) {
    throw new Error('No routes param provided');
  }

  if (!options.template) {
    throw new Error('No template param provided');
  }
};

function StaticSitePlugin(options: OptionsShape) {
  validateOptions(options);
  this.options = options;
  this.render = (props) => renderToStaticDocument(Html, props);
}

/**
 * The same as the RR match function, but promisified.
 */
const promiseMatch = (args) => new Promise((resolve, reject) => {
  match(args, (err, redirectLocation, renderProps) => {
    resolve({ err, redirectLocation, renderProps });
  }, reject);
});

/**
 * compiler seems to be an instance of the Compiler
 * https://github.com/webpack/webpack/blob/master/lib/Compiler.js#L143
 *
 * NOTE: renderProps.routes is always passed as an array of route elements. For
 * deeply nested routes the last element in the array is the route we want to
 * get the props of, so we grab it out of the array and use it. This lets us do
 * things like:
 *
 *   <Route title='Blah blah blah...' {...moreProps} />
 *
 * Then set the document title to the title defined on that route
 *
 * NOTE: Sometimes when matching routes we do not get an error but nore do we
 * get renderProps. In my experience this usually means we hit an IndexRedirect
 * or some form of Route that doesn't actually have a component to render. In
 * these cases we simply keep on moving and don't render anything.
 *
 * TODO:
 * - Allow passing a function for title?
 *
 */
StaticSitePlugin.prototype.apply = function(compiler) {
  let compilationPromise;


  /**
   * Compile everything that needs to be compiled. This is what the 'make'
   * plugin is excellent for.
   */
  compiler.plugin('make', (compilation, cb) => {
    const { routes, template, reduxStore } = this.options;

    // Compile routes and template
    const promises = [
      compileAsset({
        filepath: routes,
        outputFilename: prefix('routes.js'),
        compilation,
        context: compiler.context,
      }),
      compileAsset({
        filepath: template,
        outputFilename: prefix('template.js'),
        compilation,
        context: compiler.context,
      }),
    ];

    if (reduxStore) {
      promises.push(
        compileAsset({
          filepath: reduxStore,
          outputFilename: prefix('store.js'),
          compilation,
          context: compiler.context,
        })
      );
    }

    compilationPromise = Promise.all(promises)
      .catch(err => Promise.reject(new Error(err)))
      .finally(cb);
  });

  /**
   * NOTE: It turns out that vm.runInThisContext works fine while evaluate
   * failes. It seems evaluate the routes file in this example as empty, which
   * it should not be... Not sure if switching to vm from evaluate will cause
   * breakage so i'm leaving it in here with this note for now.
   *
   * compiler seems to be an instance of the Compiler
   * https://github.com/webpack/webpack/blob/master/lib/Compiler.js#L143
   *
   * NOTE: renderProps.routes is always passed as an array of route elements. For
   * deeply nested routes the last element in the array is the route we want to
   * get the props of, so we grab it out of the array and use it. This lets us do
   * things like:
   *
   *   <Route title='Blah blah blah...' {...moreProps} />
   *
   * Then set the document title to the title defined on that route
   *
   * NOTE: Sometimes when matching routes we do not get an error but nore do we
   * get renderProps. In my experience this usually means we hit an IndexRedirect
   * or some form of Route that doesn't actually have a component to render. In
   * these cases we simply keep on moving and don't render anything.
   *
   * TODO:
   * - Allow passing a function for title
   */
  compiler.plugin('emit', (compilation, cb) => {
    compilationPromise
<<<<<<< HEAD
    .catch(cb) // TODO: Eval failed, likely a syntax error in build
    .then((assets) => {
      if (assets instanceof Error) {
        throw assets;
      }

      // Remove all the now extraneous compiled assets and any sourceamps that
      // may have been generated for them
      getExtraneousAssets().forEach(key => {
        debug(`Removing extraneous asset and associated sourcemap. Asset name: "${key}"`);
        delete compilation.assets[key];
        delete compilation.assets[key + '.map'];
      });
=======
      .catch((err) => {
        debug('dafuq');
        cb(err);
      }) // TODO: Eval failed, likely a syntax error in build
      .then((assets) => {
        if (assets instanceof Error) {
          throw assets;
        }

        // Remove all the now extraneous compiled assets and any sourceamps that
        // may have been generated for them
        extraneousAssets.forEach(key => {
          debug(`Removing extraneous asset and associated sourcemap. Asset name: "${key}"`);
          delete compilation.assets[key];
          delete compilation.assets[key + '.map'];
        });
>>>>>>> 925a20ab

        let [routes, template, store] = assets;

        if (!routes) {
          throw new Error(`Entry file compiled with empty source: ${this.options.routes}`);
        }

        routes = routes.routes || routes.default || routes;

        if (template) {
          template = template.default || template;
        }

        if (store) {
          store = store.store || store.default || store;
        }

        if (this.options.template && !isFunction(template)) {
          throw new Error(`Template file did not compile with renderable default export: ${this.options.template}`);
        }

        // Set up the render function that will be used later on
        this.render = (props) => renderToStaticDocument(template, props);

        // Support rendering a single component without the need for react router.
        if (!isRoute(routes)) {
          debug('Entrypoint specified with `routes` option did not return a Route component. Rendering as individual component instead.');
          compilation.assets['index.html'] = renderSingleComponent(routes, addHash(this.options, compilation.hash), this.render, store);
          return cb();
        }

        const paths = getAllPaths(routes);
        debug('Parsed routes:', paths);

        // Make sure the user has installed redux dependencies if they passed in a
        // store
        let Provider;
        if (store) {
          try {
            Provider = require('react-redux').Provider;
          } catch (err) {
            err.message = `Looks like you provided the 'reduxStore' option but there was an error importing these dependencies. Did you forget to install 'redux' and 'react-redux'?\n${err.message}`;
            throw err;
          }
        }

        Promise.all(paths.map(location => {
          return promiseMatch({ routes, location })
            .then(({ err, redirectLocation, renderProps }) => {
              if (err || !renderProps) {
                debug('Error matching route', location, err, renderProps);
                return Promise.reject(new Error(`Error matching route: ${location}`));
              }

<<<<<<< HEAD
          let component = <RouterContext {...renderProps} />;
          let { options } = this;

          if (store) {
            debug(`Redux store provided. Rendering "${location}" within Provider.`);
            component = (
              <Provider store={store}>
                <RouterContext {...renderProps} />
              </Provider>
            );

            // Make sure initialState will be provided to the template
            options = { ...options, initialState: store.getState() };
          }

          const route = renderProps.routes[renderProps.routes.length - 1]; // See NOTE
          const body = renderToString(component);
          const assetKey = getAssetKey(location);
          const doc = this.render({
            ...options,
            title: route.title,
            body,
          });
=======
              let component = <RouterContext {...renderProps} />;

              if (store) {
                debug(`Redux store provided. Rendering "${location}" within Provider.`);
                component = (
                  <Provider store={store}>
                    <RouterContext {...renderProps} />
                  </Provider>
                );
              }

              const route = renderProps.routes[renderProps.routes.length - 1]; // See NOTE
              const body = renderToString(component);
              const assetKey = getAssetKey(location);
              const doc = this.render({
                ...addHash(this.options, compilation.hash),
                title: route.title,
                body,
              });
>>>>>>> 925a20ab

              compilation.assets[assetKey] = {
                source() { return doc; },
                size() { return doc.length; },
              };
            });
        }))
    .catch((err) => {
      if (err) throw err;
    })
    .finally(cb);
      });
  });
};

module.exports = StaticSitePlugin;<|MERGE_RESOLUTION|>--- conflicted
+++ resolved
@@ -151,7 +151,6 @@
    */
   compiler.plugin('emit', (compilation, cb) => {
     compilationPromise
-<<<<<<< HEAD
     .catch(cb) // TODO: Eval failed, likely a syntax error in build
     .then((assets) => {
       if (assets instanceof Error) {
@@ -165,79 +164,60 @@
         delete compilation.assets[key];
         delete compilation.assets[key + '.map'];
       });
-=======
-      .catch((err) => {
-        debug('dafuq');
-        cb(err);
-      }) // TODO: Eval failed, likely a syntax error in build
-      .then((assets) => {
-        if (assets instanceof Error) {
-          throw assets;
+
+      let [routes, template, store] = assets;
+
+      if (!routes) {
+        throw new Error(`Entry file compiled with empty source: ${this.options.routes}`);
+      }
+
+      routes = routes.routes || routes.default || routes;
+
+      if (template) {
+        template = template.default || template;
+      }
+
+      if (store) {
+        store = store.store || store.default || store;
+      }
+
+      if (this.options.template && !isFunction(template)) {
+        throw new Error(`Template file did not compile with renderable default export: ${this.options.template}`);
+      }
+
+      // Set up the render function that will be used later on
+      this.render = (props) => renderToStaticDocument(template, props);
+
+      // Support rendering a single component without the need for react router.
+      if (!isRoute(routes)) {
+        debug('Entrypoint specified with `routes` option did not return a Route component. Rendering as individual component instead.');
+        compilation.assets['index.html'] = renderSingleComponent(routes, addHash(this.options, compilation.hash), this.render, store);
+        return cb();
+      }
+
+      const paths = getAllPaths(routes);
+      debug('Parsed routes:', paths);
+
+      // Make sure the user has installed redux dependencies if they passed in a
+      // store
+      let Provider;
+      if (store) {
+        try {
+          Provider = require('react-redux').Provider;
+        } catch (err) {
+          err.message = `Looks like you provided the 'reduxStore' option but there was an error importing these dependencies. Did you forget to install 'redux' and 'react-redux'?\n${err.message}`;
+          throw err;
         }
-
-        // Remove all the now extraneous compiled assets and any sourceamps that
-        // may have been generated for them
-        extraneousAssets.forEach(key => {
-          debug(`Removing extraneous asset and associated sourcemap. Asset name: "${key}"`);
-          delete compilation.assets[key];
-          delete compilation.assets[key + '.map'];
-        });
->>>>>>> 925a20ab
-
-        let [routes, template, store] = assets;
-
-        if (!routes) {
-          throw new Error(`Entry file compiled with empty source: ${this.options.routes}`);
-        }
-
-        routes = routes.routes || routes.default || routes;
-
-        if (template) {
-          template = template.default || template;
-        }
-
-        if (store) {
-          store = store.store || store.default || store;
-        }
-
-        if (this.options.template && !isFunction(template)) {
-          throw new Error(`Template file did not compile with renderable default export: ${this.options.template}`);
-        }
-
-        // Set up the render function that will be used later on
-        this.render = (props) => renderToStaticDocument(template, props);
-
-        // Support rendering a single component without the need for react router.
-        if (!isRoute(routes)) {
-          debug('Entrypoint specified with `routes` option did not return a Route component. Rendering as individual component instead.');
-          compilation.assets['index.html'] = renderSingleComponent(routes, addHash(this.options, compilation.hash), this.render, store);
-          return cb();
-        }
-
-        const paths = getAllPaths(routes);
-        debug('Parsed routes:', paths);
-
-        // Make sure the user has installed redux dependencies if they passed in a
-        // store
-        let Provider;
-        if (store) {
-          try {
-            Provider = require('react-redux').Provider;
-          } catch (err) {
-            err.message = `Looks like you provided the 'reduxStore' option but there was an error importing these dependencies. Did you forget to install 'redux' and 'react-redux'?\n${err.message}`;
-            throw err;
+      }
+
+      Promise.all(paths.map(location => {
+        return promiseMatch({ routes, location })
+        .then(({ err, redirectLocation, renderProps }) => {
+          if (err || !renderProps) {
+            debug('Error matching route', location, err, renderProps);
+            return Promise.reject(new Error(`Error matching route: ${location}`));
           }
-        }
-
-        Promise.all(paths.map(location => {
-          return promiseMatch({ routes, location })
-            .then(({ err, redirectLocation, renderProps }) => {
-              if (err || !renderProps) {
-                debug('Error matching route', location, err, renderProps);
-                return Promise.reject(new Error(`Error matching route: ${location}`));
-              }
-
-<<<<<<< HEAD
+
           let component = <RouterContext {...renderProps} />;
           let { options } = this;
 
@@ -257,43 +237,21 @@
           const body = renderToString(component);
           const assetKey = getAssetKey(location);
           const doc = this.render({
-            ...options,
+            ...addHash(options, compilation.hash),
             title: route.title,
             body,
           });
-=======
-              let component = <RouterContext {...renderProps} />;
-
-              if (store) {
-                debug(`Redux store provided. Rendering "${location}" within Provider.`);
-                component = (
-                  <Provider store={store}>
-                    <RouterContext {...renderProps} />
-                  </Provider>
-                );
-              }
-
-              const route = renderProps.routes[renderProps.routes.length - 1]; // See NOTE
-              const body = renderToString(component);
-              const assetKey = getAssetKey(location);
-              const doc = this.render({
-                ...addHash(this.options, compilation.hash),
-                title: route.title,
-                body,
-              });
->>>>>>> 925a20ab
-
-              compilation.assets[assetKey] = {
-                source() { return doc; },
-                size() { return doc.length; },
-              };
-            });
-        }))
-    .catch((err) => {
-      if (err) throw err;
-    })
-    .finally(cb);
-      });
+          compilation.assets[assetKey] = {
+            source() { return doc; },
+            size() { return doc.length; },
+          };
+        });
+      }))
+      .catch((err) => {
+        if (err) throw err;
+      })
+      .finally(cb);
+    });
   });
 };
 
